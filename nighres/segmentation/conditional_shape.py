--- conflicted
+++ resolved
@@ -234,22 +234,13 @@
     try:
         cspmax.estimateTarget()
         cspmax.strictSimilarityDiffusion(ngb_size)
-<<<<<<< HEAD
-        if not recompute: 
-            cspmax.collapseConditionalMaps()
-            if atlas_space is True and map_to_atlas is not None and map_to_target is not None:
-                #cspmax.mappedOptimalVolumeThreshold(1.0, 0.05, True)
-                cspmax.mappedOptimalVolumeCertaintyThreshold(1.0)
-            else:    
-                #cspmax.optimalVolumeThreshold(1.0, 0.05, True)
-                cspmax.optimalVolumeCertaintyThreshold(1.0)
-=======
         cspmax.collapseConditionalMaps()
         if atlas_space is True and map_to_atlas is not None and map_to_target is not None:
-            cspmax.mappedOptimalVolumeThreshold(1.0, 0.05, True)
+            #cspmax.mappedOptimalVolumeThreshold(1.0, 0.05, True)
+            cspmax.mappedOptimalVolumeCertaintyThreshold(1.0)
         else:    
-            cspmax.optimalVolumeThreshold(1.0, 0.05, True)
->>>>>>> dba66e2b
+            #cspmax.optimalVolumeThreshold(1.0, 0.05, True)
+            cspmax.optimalVolumeCertaintyThreshold(1.0)
 
     except:
         # if the Java module fails, reraise the error it throws
