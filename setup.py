from os import path
from setuptools import setup, find_packages
# from setuptools.command.develop import develop
# from setuptools.command.install import install
# from subprocess import check_call

here = path.abspath(path.dirname(__file__))
build_script = path.join(here, "build.sh")
with open('README.rst') as f:
    long_description = f.read()


# # These commands run the build.sh script during pip installation
# class PostDevelopCommand(develop):
#     """Post-installation for development mode."""
#     def run(self):
#         develop.run(self)
#         check_call(build_script)
#
#
# class PostInstallCommand(install):
#     """Post-installation for installation mode."""
#     def run(self):
#         install.run(self)
#         check_call(build_script)

setup(
    name='nighres',
    version='1.1.0b1',
    description='Processing tools for high-resolution neuroimaging',
    long_description=long_description,
    url='https://nighres.readthedocs.io/',
    author='Julia M Huntenburg, Pierre-Louis Bazin, Chris Steele',
    author_email='ju.huntenburg@gmail.com',
    license='Apache License, 2.0',
    classifiers=[
                 'Development Status :: 4 - Beta',
                 'Topic :: Scientific/Engineering',
                 'Intended Audience :: Science/Research',
                 'License :: OSI Approved :: Apache Software License',
                 'Programming Language :: Python :: 3.5',
                 ],
    # cmdclass={
    #           'develop': PostDevelopCommand,
    #           'install': PostInstallCommand,
    #          },
    keywords='MRI high-resolution laminar subcortex',
    packages=find_packages(),
    include_package_data=True,
<<<<<<< HEAD
#    install_requires=['numpy<=1.16.4', 'nibabel', 'psutil'],
    python_requires='>=3'
=======
    install_requires=['numpy', 'nibabel', 'six'],
>>>>>>> c396d826
)<|MERGE_RESOLUTION|>--- conflicted
+++ resolved
@@ -47,10 +47,6 @@
     keywords='MRI high-resolution laminar subcortex',
     packages=find_packages(),
     include_package_data=True,
-<<<<<<< HEAD
-#    install_requires=['numpy<=1.16.4', 'nibabel', 'psutil'],
+    install_requires=['numpy<=1.16.4', 'nibabel', 'psutil'],
     python_requires='>=3'
-=======
-    install_requires=['numpy', 'nibabel', 'six'],
->>>>>>> c396d826
 )